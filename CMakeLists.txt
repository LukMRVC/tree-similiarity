# TODO: Decide on the version.
cmake_minimum_required(VERSION 2.8)

# Create the project.
project(tree_similarity)

# Compiler flags.
# MUST be declared after project().
# TODO: Explain the flags.
set(CMAKE_CXX_FLAGS "${CMAKE_CXX_FLAGS} -std=c++11 -Wall")

# Create header-only library 'TreeSimilarity'.
#
# One can also use include_directories() to add all header files which would be
# added to executables created in CMakeLists files in subdirectories.
add_library(TreeSimilarity INTERFACE)
target_include_directories(TreeSimilarity INTERFACE
  src/node
  src/label
  src/cost_model
  src/ted
  src/data_structures
  src/parser
  src/join
  src/join/naive
  src/join/tjoin
  src/join/tang
<<<<<<< HEAD
  src/join/degree_histogram
  src/join/leaf_dist_histogram
  src/join/label_histogram
  src/join/binary_branches
  src/join/histogram
=======
  src/join/guha
>>>>>>> f585acf8
  src/tree_generator
  src/ted_ub
  src/ted_lb
)

# For using add_test().
enable_testing()

# Let CMake know about subdirectories.
add_subdirectory(src/)
add_subdirectory(test/)<|MERGE_RESOLUTION|>--- conflicted
+++ resolved
@@ -25,15 +25,12 @@
   src/join/naive
   src/join/tjoin
   src/join/tang
-<<<<<<< HEAD
   src/join/degree_histogram
   src/join/leaf_dist_histogram
   src/join/label_histogram
   src/join/binary_branches
   src/join/histogram
-=======
   src/join/guha
->>>>>>> f585acf8
   src/tree_generator
   src/ted_ub
   src/ted_lb
