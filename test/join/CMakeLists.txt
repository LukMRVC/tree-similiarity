--- conflicted
+++ resolved
@@ -63,7 +63,6 @@
   COMMAND tang_join_test_driver # EXECUTABLE NAME
 )
 
-<<<<<<< HEAD
 # Testing degree histogram results.
 
 add_executable(
@@ -147,7 +146,8 @@
 add_test(
   NAME histo_join_test           # TEST NAME
   COMMAND histo_join_test_driver # EXECUTABLE NAME
-=======
+)
+
 # Testing guha results.
 
 # Copy test cases.
@@ -169,5 +169,4 @@
 add_test(
   NAME guha_test           # TEST NAME
   COMMAND guha_test_driver # EXECUTABLE NAME
->>>>>>> f585acf8
 )