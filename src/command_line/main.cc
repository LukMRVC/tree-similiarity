--- conflicted
+++ resolved
@@ -29,10 +29,9 @@
 /// Simple command-line tool for executing Tree Edit Distance.
 int main(int argc, char** argv) {
 
-<<<<<<< HEAD
-  using Label = label::StringLabel;
-  using CostModelLD = cost_model::UnitCostModelLD<Label>;
-  using LabelDictionary = label::LabelDictionary<Label>;
+    using Label = label::StringLabel;
+    using CostModelLD = cost_model::UnitCostModelLD<Label>;
+    using LabelDictionary = label::LabelDictionary<Label>;
 
   // Verify parameters.
   if (argc != 4) {
@@ -43,8 +42,8 @@
   std::string source_tree_string;
   std::string dest_tree_string;
 
-  parser::BracketNotationParser<Label> bnp;
-  // Verify the input format before parsing.
+    parser::BracketNotationParser<Label> bnp;
+    // Verify the input format before parsing.
 
   if (std::strcmp(argv[1], "string") == 0) {
     source_tree_string = argv[2];
@@ -53,63 +52,6 @@
     std::ifstream tree_file(argv[2]);
     std::getline(tree_file, source_tree_string);
     tree_file.close();
-
-    tree_file = std::ifstream(argv[3]);
-    std::getline(tree_file, dest_tree_string);
-    tree_file.close();
-  } else {
-    std::cerr << "Incorrect input format. Use either string or file." << std::endl;
-    return -1;
-  }
-  
-  if (!bnp.validate_input(source_tree_string)) {
-    std::cerr << "Incorrect format of source tree. Is the number of opening and closing brackets equal?" << std::endl;
-    return -1;
-  }
-  const node::Node<Label> source_tree = bnp.parse_single(source_tree_string);
-
-  if (!bnp.validate_input(dest_tree_string)) {
-    std::cerr << "Incorrect format of destination tree. Is the number of opening and closing brackets equal?" << std::endl;
-    return -1;
-  }
-  const node::Node<Label> destination_tree = bnp.parse_single(dest_tree_string);
-
-  std::cout << "Size of source tree:" << source_tree.get_tree_size() << std::endl;
-  std::cout << "Size of destination tree:" << destination_tree.get_tree_size() << std::endl;
-
-  LabelDictionary ld;
-  CostModelLD ucm(ld);
-  ted::APTEDTreeIndex<CostModelLD, node::TreeIndexAPTED> apted_algorithm(ucm);
-  node::TreeIndexAPTED ti1;
-  node::TreeIndexAPTED ti2;
-  node::index_tree(ti1, source_tree, ld, ucm);
-  node::index_tree(ti2, destination_tree, ld, ucm);
-  std::cout << "Distance TED:" << apted_algorithm.ted(ti1, ti2) << std::endl;
-=======
-    using Label = label::StringLabel;
-    using CostModelLD = cost_model::UnitCostModelLD<Label>;
-    using LabelDictionary = label::LabelDictionary<Label>;
-
-    // Verify parameters.
-    if (argc != 4) {
-        std::cerr << "Incorrect number of parameters. Sample usage: ./ted string {x{a}} {x{b}}" << std::endl;
-        return -1;
-    }
-
-    std::string source_tree_string;
-    std::string dest_tree_string;
-
-    parser::BracketNotationParser<Label> bnp;
-    // Verify the input format before parsing.
-
-    if (std::strcmp(argv[1], "string") == 0) {
-        source_tree_string = argv[2];
-        dest_tree_string = argv[3];
-    }
-    else if (std::strcmp(argv[1], "file") == 0) {
-        std::ifstream tree_file(argv[2]);
-        std::getline(tree_file, source_tree_string);
-        tree_file.close();
 
         tree_file = std::ifstream(argv[3]);
         std::getline(tree_file, dest_tree_string);
@@ -132,18 +74,17 @@
     }
     const node::Node<Label> destination_tree = bnp.parse_single(dest_tree_string);
 
-    std::cout << "Size of source tree:" << source_tree.get_tree_size() << std::endl;
-    std::cout << "Size of destination tree:" << destination_tree.get_tree_size() << std::endl;
+  std::cout << "Size of source tree:" << source_tree.get_tree_size() << std::endl;
+  std::cout << "Size of destination tree:" << destination_tree.get_tree_size() << std::endl;
 
-    LabelDictionary ld;
-    CostModelLD ucm(ld);
-    ted::APTEDTreeIndex<CostModelLD, node::TreeIndexAPTED> apted_algorithm(ucm);
-    node::TreeIndexAPTED ti1;
-    node::TreeIndexAPTED ti2;
-    node::index_tree(ti1, source_tree, ld, ucm);
-    node::index_tree(ti2, destination_tree, ld, ucm);
-    std::cout << "Distance TED:" << apted_algorithm.ted(ti1, ti2) << std::endl;
->>>>>>> da61acfe
+  LabelDictionary ld;
+  CostModelLD ucm(ld);
+  ted::APTEDTreeIndex<CostModelLD, node::TreeIndexAPTED> apted_algorithm(ucm);
+  node::TreeIndexAPTED ti1;
+  node::TreeIndexAPTED ti2;
+  node::index_tree(ti1, source_tree, ld, ucm);
+  node::index_tree(ti2, destination_tree, ld, ucm);
+  std::cout << "Distance TED:" << apted_algorithm.ted(ti1, ti2) << std::endl;
 
     return 0;
 }